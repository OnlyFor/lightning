# NOTE: the upper bound for the package version is only set for CI stability, and it is dropped while installing this package
#  in case you want to preserve/enforce restrictions on the latest compatible version, add "strict" as an in-line comment

requests <2.32.0
<<<<<<< HEAD
torchvision >=0.14.0, <0.19.0
=======
torchvision >=0.15.0, <0.18.0
gym[classic_control] >=0.17.0, <0.27.0
>>>>>>> 5e0e02b7
ipython[all] <8.15.0
torchmetrics >=0.10.0, <1.3.0
lightning-utilities >=0.8.0, <0.12.0<|MERGE_RESOLUTION|>--- conflicted
+++ resolved
@@ -2,12 +2,7 @@
 #  in case you want to preserve/enforce restrictions on the latest compatible version, add "strict" as an in-line comment
 
 requests <2.32.0
-<<<<<<< HEAD
-torchvision >=0.14.0, <0.19.0
-=======
-torchvision >=0.15.0, <0.18.0
-gym[classic_control] >=0.17.0, <0.27.0
->>>>>>> 5e0e02b7
+torchvision >=0.15.0, <0.19.0
 ipython[all] <8.15.0
 torchmetrics >=0.10.0, <1.3.0
 lightning-utilities >=0.8.0, <0.12.0
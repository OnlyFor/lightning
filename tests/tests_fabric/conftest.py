--- conflicted
+++ resolved
@@ -15,11 +15,8 @@
 import logging
 import os
 import sys
-<<<<<<< HEAD
 from io import StringIO
-=======
 import threading
->>>>>>> 67d38448
 from typing import List
 from unittest.mock import Mock
 

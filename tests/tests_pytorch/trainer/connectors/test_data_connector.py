--- conflicted
+++ resolved
@@ -105,48 +105,6 @@
         strategy="ddp_find_unused_parameters_false",
     )
     trainer.test(model)
-
-
-<<<<<<< HEAD
-=======
-class TestSpawnBoringModel(BoringModel):
-    def __init__(self, num_workers):
-        super().__init__()
-        self.num_workers = num_workers
-
-    def train_dataloader(self):
-        return DataLoader(RandomDataset(32, 64), num_workers=self.num_workers)
-
-    def on_fit_start(self):
-        self._resout = StringIO()
-        self.ctx = redirect_stderr(self._resout)
-        self.ctx.__enter__()
-
-    def on_train_end(self):
-        def _get_warning_msg():
-            dl = self.trainer.train_dataloader
-            if hasattr(dl, "persistent_workers"):
-                if self.num_workers == 0:
-                    warn_str = "Consider setting num_workers>0 and persistent_workers=True"
-                else:
-                    warn_str = "Consider setting persistent_workers=True"
-            else:
-                warn_str = "Consider setting strategy=ddp"
-
-            return warn_str
-
-        if self.trainer.is_global_zero:
-            self.ctx.__exit__(None, None, None)
-            msg = self._resout.getvalue()
-            warn_str = _get_warning_msg()
-            assert warn_str in msg
-
-
-@RunIf(skip_windows=True)
-@pytest.mark.parametrize("num_workers", [0, 1])
-def test_dataloader_warnings(tmpdir, num_workers):
-    trainer = Trainer(default_root_dir=tmpdir, accelerator="cpu", devices=2, strategy="ddp_spawn", fast_dev_run=4)
-    trainer.fit(TestSpawnBoringModel(num_workers))
 
 
 @pytest.mark.parametrize(
@@ -183,7 +141,6 @@
         _worker_check(trainer, using_spawn=False, dataloader=dataloader, name="train_dataloader")
 
 
->>>>>>> 57f5268e
 def test_update_dataloader_raises():
     with pytest.raises(ValueError, match="needs to subclass `torch.utils.data.DataLoader"):
         _update_dataloader(object(), object(), mode="fit")

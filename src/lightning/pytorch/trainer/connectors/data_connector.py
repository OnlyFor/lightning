# Copyright The Lightning AI team.
#
# Licensed under the Apache License, Version 2.0 (the "License");
# you may not use this file except in compliance with the License.
# You may obtain a copy of the License at
#
#     http://www.apache.org/licenses/LICENSE-2.0
#
# Unless required by applicable law or agreed to in writing, software
# distributed under the License is distributed on an "AS IS" BASIS,
# WITHOUT WARRANTIES OR CONDITIONS OF ANY KIND, either express or implied.
# See the License for the specific language governing permissions and
# limitations under the License.
import os
from dataclasses import dataclass, field
from typing import Any, Iterable, Optional, Tuple, Union

from torch.utils.data import BatchSampler, DataLoader, RandomSampler, Sampler, SequentialSampler
from torch.utils.data.distributed import DistributedSampler

import lightning.pytorch as pl
from lightning.fabric.utilities.data import (
    _auto_add_worker_init_fn,
    _replace_dunder_methods,
    _set_sampler_epoch,
    has_iterable_dataset,
    suggested_max_num_workers,
)
from lightning.fabric.utilities.distributed import DistributedSamplerWrapper
from lightning.pytorch.overrides.distributed import UnrepeatedDistributedSamplerWrapper
from lightning.pytorch.strategies import DDPStrategy
from lightning.pytorch.trainer import call
from lightning.pytorch.trainer.states import RunningStage, TrainerFn
from lightning.pytorch.utilities.combined_loader import CombinedLoader
from lightning.pytorch.utilities.data import _is_dataloader_shuffled, _update_dataloader
from lightning.pytorch.utilities.exceptions import MisconfigurationException
from lightning.pytorch.utilities.imports import _lightning_graphcore_available
from lightning.pytorch.utilities.model_helpers import is_overridden
from lightning.pytorch.utilities.rank_zero import rank_zero_warn, WarningCache
from lightning.pytorch.utilities.types import EVAL_DATALOADERS, TRAIN_DATALOADERS
from lightning.pytorch.utilities.warnings import PossibleUserWarning

warning_cache = WarningCache()


class _DataConnector:
    def __init__(self, trainer: "pl.Trainer"):
        self.trainer = trainer
        self._datahook_selector: Optional[_DataHookSelector] = None

    def on_trainer_init(
        self,
        val_check_interval: Optional[Union[int, float]],
        reload_dataloaders_every_n_epochs: int,
        check_val_every_n_epoch: Optional[int],
    ) -> None:
        self.trainer.datamodule = None

        if check_val_every_n_epoch is not None and not isinstance(check_val_every_n_epoch, int):
            raise MisconfigurationException(
                f"`check_val_every_n_epoch` should be an integer, found {check_val_every_n_epoch!r}."
            )

        if check_val_every_n_epoch is None and isinstance(val_check_interval, float):
            raise MisconfigurationException(
                "`val_check_interval` should be an integer when `check_val_every_n_epoch=None`,"
                f" found {val_check_interval!r}."
            )

        self.trainer.check_val_every_n_epoch = check_val_every_n_epoch

        if not isinstance(reload_dataloaders_every_n_epochs, int) or (reload_dataloaders_every_n_epochs < 0):
            raise MisconfigurationException(
                f"`reload_dataloaders_every_n_epochs` should be an int >= 0, got {reload_dataloaders_every_n_epochs}."
            )

        self.trainer.reload_dataloaders_every_n_epochs = reload_dataloaders_every_n_epochs

    def prepare_data(self) -> None:
        trainer = self.trainer

        # on multi-gpu jobs we only want to manipulate (download, etc) on node_rank=0, local_rank=0
        # or in the case where each node needs to do its own manipulation in which case just local_rank=0
        local_rank_zero = trainer.local_rank == 0
        global_rank_zero = trainer.local_rank == 0 and trainer.node_rank == 0

        datamodule = trainer.datamodule
        lightning_module = trainer.lightning_module
        # handle datamodule prepare data:
        # check for prepare_data_per_node & datamodule lifecycle properties before calling datamodule.prepare_data
        if datamodule is not None:
            dm_prepare_data_per_node = datamodule.prepare_data_per_node
            if (dm_prepare_data_per_node and local_rank_zero) or (not dm_prepare_data_per_node and global_rank_zero):
                call._call_lightning_datamodule_hook(trainer, "prepare_data")
        # handle lightning module prepare data:
        # check for prepare_data_per_node before calling lightning_module.prepare_data
        if lightning_module is not None:
            lm_prepare_data_per_node = lightning_module.prepare_data_per_node
            if (lm_prepare_data_per_node and local_rank_zero) or (not lm_prepare_data_per_node and global_rank_zero):
                call._call_lightning_module_hook(trainer, "prepare_data")

    def attach_data(
        self,
        model: "pl.LightningModule",
        train_dataloaders: Optional[TRAIN_DATALOADERS] = None,
        val_dataloaders: Optional[EVAL_DATALOADERS] = None,
        test_dataloaders: Optional[EVAL_DATALOADERS] = None,
        predict_dataloaders: Optional[EVAL_DATALOADERS] = None,
        datamodule: Optional["pl.LightningDataModule"] = None,
    ) -> None:
        # set up the passed in dataloaders (if needed)
        self.attach_dataloaders(
            model,
            train_dataloaders=train_dataloaders,
            val_dataloaders=val_dataloaders,
            test_dataloaders=test_dataloaders,
            predict_dataloaders=predict_dataloaders,
        )
        self.attach_datamodule(model, datamodule=datamodule)

        # Attach the trainer to the LightningModule
        model.trainer = self.trainer

    def attach_dataloaders(
        self,
        model: "pl.LightningModule",
        train_dataloaders: Optional[TRAIN_DATALOADERS] = None,
        val_dataloaders: Optional[EVAL_DATALOADERS] = None,
        test_dataloaders: Optional[EVAL_DATALOADERS] = None,
        predict_dataloaders: Optional[EVAL_DATALOADERS] = None,
    ) -> None:
        trainer = self.trainer

        trainer.fit_loop._combined_loader = None
        trainer.fit_loop.epoch_loop.val_loop._combined_loader = None
        trainer.validate_loop._combined_loader = None
        trainer.test_loop._combined_loader = None
        trainer.predict_loop._combined_loader = None

        trainer.fit_loop._data_source.instance = train_dataloaders if train_dataloaders is not None else model
        trainer.fit_loop.epoch_loop.val_loop._data_source.instance = (
            val_dataloaders if val_dataloaders is not None else model
        )
        trainer.validate_loop._data_source.instance = val_dataloaders if val_dataloaders is not None else model
        trainer.test_loop._data_source.instance = test_dataloaders if test_dataloaders is not None else model
        trainer.predict_loop._data_source.instance = predict_dataloaders if predict_dataloaders is not None else model

    def attach_datamodule(
        self, model: "pl.LightningModule", datamodule: Optional["pl.LightningDataModule"] = None
    ) -> None:
        # If we have a datamodule, attach necessary hooks + dataloaders
        self._datahook_selector = _DataHookSelector(model, datamodule)

        if datamodule is None:
            return

        trainer = self.trainer
        trainer.fit_loop._data_source.instance = datamodule
        trainer.fit_loop.epoch_loop.val_loop._data_source.instance = datamodule
        trainer.validate_loop._data_source.instance = datamodule
        trainer.test_loop._data_source.instance = datamodule
        trainer.predict_loop._data_source.instance = datamodule

        trainer.datamodule = datamodule
        datamodule.trainer = trainer

    def _requires_distributed_sampler(self, dataloader: DataLoader) -> bool:
        if _lightning_graphcore_available():
            from lightning_graphcore import IPUAccelerator

            # `DistributedSampler` is never used with `poptorch.DataLoader`
            is_ipu = isinstance(self.trainer.accelerator, IPUAccelerator)
        else:
            is_ipu = False
        return (
            self.trainer._accelerator_connector.use_distributed_sampler
            and self.trainer._accelerator_connector.is_distributed
            and not isinstance(dataloader.sampler, DistributedSampler)
            and not has_iterable_dataset(dataloader)
            and not is_ipu
        )

    def _prepare_dataloader(self, dataloader: object, shuffle: bool, mode: RunningStage) -> object:
        """This function handles the following functionalities:

        - Injecting a `DistributedDataSamplerWrapper` into the `DataLoader` if on a distributed environment
        - Wrapping the dataloader based on strategy-specific logic

        """
        # don't do anything if it's not a dataloader
        if not isinstance(dataloader, DataLoader):
            return dataloader

        if _lightning_graphcore_available():
            from lightning_graphcore import IPUAccelerator

            # IPUs use a custom `poptorch.DataLoader` which we might need to convert to
            is_ipu = isinstance(self.trainer.accelerator, IPUAccelerator)
        else:
            is_ipu = False
        if (
            self._requires_distributed_sampler(dataloader)  # sets the distributed sampler
            or mode == RunningStage.PREDICTING  # to track indices for the predictions
            or is_ipu
        ):
            sampler = self._resolve_sampler(dataloader, shuffle=shuffle, mode=mode)
            return _update_dataloader(dataloader, sampler, mode=mode)

        return dataloader

    def _resolve_sampler(
        self, dataloader: DataLoader, shuffle: bool, mode: Optional[RunningStage] = None
    ) -> Union[Sampler, Iterable]:
        if self._requires_distributed_sampler(dataloader):
            distributed_sampler_kwargs = self.trainer.distributed_sampler_kwargs
            assert distributed_sampler_kwargs is not None
            sampler = _get_distributed_sampler(
                dataloader,
                shuffle,
                mode=mode,
                overfit_batches=self.trainer.overfit_batches,
                **distributed_sampler_kwargs,
            )

            # update docs too once this is resolved
            trainer_fn = self.trainer.state.fn
            if (
                isinstance(sampler, DistributedSampler)
                and sampler.num_replicas > 1
                and trainer_fn in (TrainerFn.VALIDATING, TrainerFn.TESTING)
            ):
                rank_zero_warn(
                    f"Using `DistributedSampler` with the dataloaders. During `trainer.{trainer_fn.value}()`, it is"
                    " recommended to use `Trainer(devices=1, num_nodes=1)` to ensure each sample/batch gets evaluated"
                    " exactly once. Otherwise, multi-device settings use `DistributedSampler` that replicates"
                    " some samples to make sure all devices have same batch size in case of uneven inputs.",
                    category=PossibleUserWarning,
                )

            return sampler

        return dataloader.sampler


def _get_distributed_sampler(
    dataloader: DataLoader,
    shuffle: bool,
    overfit_batches: Union[int, float],
    mode: Optional[RunningStage] = None,
    **kwargs: Any,
) -> DistributedSampler:
    """This function is used to created the distributed sampler injected within the user DataLoader."""
    kwargs["shuffle"] = shuffle and not overfit_batches
    kwargs.setdefault("seed", int(os.getenv("PL_GLOBAL_SEED", 0)))
    if mode == RunningStage.PREDICTING:
        return UnrepeatedDistributedSamplerWrapper(dataloader.sampler, **kwargs)
    if isinstance(dataloader.sampler, (RandomSampler, SequentialSampler)):
        return DistributedSampler(dataloader.dataset, **kwargs)
    return DistributedSamplerWrapper(dataloader.sampler, **kwargs)


def _resolve_overfit_batches(combined_loader: CombinedLoader, mode: RunningStage) -> None:
    all_have_sequential_sampler = all(
        isinstance(dl.sampler, SequentialSampler) for dl in combined_loader.flattened if hasattr(dl, "sampler")
    )
    if all_have_sequential_sampler:
        return
    rank_zero_warn(
        f"You requested to overfit but enabled {mode.dataloader_prefix} dataloader shuffling."
        f" We are turning off the {mode.dataloader_prefix} dataloader shuffling for you."
    )
    updated = [
        _update_dataloader(dl, sampler=SequentialSampler(dl.dataset), mode=mode) if hasattr(dl, "dataset") else dl
        for dl in combined_loader.flattened
    ]
    combined_loader.flattened = updated


@dataclass
class _DataLoaderSource:
    """Stores the information where the dataloaders come from.

    The source can be

    1. from a ``*_dataloader()`` method on the :class:`~lightning.pytorch.core.LightningModule`,
    2. from a ``*_dataloader()`` method on the :class:`~lightning.pytorch.core.datamodule.LightningDataModule`,
    3. a direct instance of a :class:`~torch.utils.data.DataLoader` or supported collections thereof.

    Arguments:
        instance: A LightningModule, LightningDataModule, or (a collection of) iterable(s).
        name: A name for this dataloader source. If the instance is a module, the name corresponds to the hook
            that returns the desired dataloader(s).

    """

    instance: Optional[Union[TRAIN_DATALOADERS, EVAL_DATALOADERS, "pl.LightningModule", "pl.LightningDataModule"]]
    name: str

    def dataloader(self) -> Union[TRAIN_DATALOADERS, EVAL_DATALOADERS]:
        """Returns the dataloader from the source.

        If the source is a module, the method with the corresponding :attr:`name` gets called.

        """
        if isinstance(self.instance, pl.LightningModule):
            return call._call_lightning_module_hook(self.instance.trainer, self.name, pl_module=self.instance)
        if isinstance(self.instance, pl.LightningDataModule):
            assert self.instance.trainer is not None
            return call._call_lightning_datamodule_hook(self.instance.trainer, self.name)
        assert self.instance is not None
        return self.instance

    def is_defined(self) -> bool:
        """Returns whether the source dataloader can be retrieved or not.

        If the source is a module it checks that the method with given :attr:`name` is overridden.

        """
        return not self.is_module() or is_overridden(self.name, self.instance)

    def is_module(self) -> bool:
        """Returns whether the DataLoader source is a LightningModule or a LightningDataModule.

        It does not check whether ``*_dataloader`` methods are actually overridden.

        """
        return isinstance(self.instance, (pl.LightningModule, pl.LightningDataModule))


def _request_dataloader(data_source: _DataLoaderSource) -> Union[TRAIN_DATALOADERS, EVAL_DATALOADERS]:
    """Requests a dataloader by calling dataloader hooks corresponding to the given stage.

    Returns:
        The requested dataloader

    """
    with _replace_dunder_methods(DataLoader, "dataset"), _replace_dunder_methods(BatchSampler):
        # under this context manager, the arguments passed to `DataLoader.__init__` will be captured and saved as
        # attributes on the instance in case the dataloader needs to be re-instantiated later by Lightning.
        # Also, it records all attribute setting and deletion using patched `__setattr__` and `__delattr__`
        # methods so that the re-instantiated object is as close to the original as possible.
        return data_source.dataloader()


@dataclass
class _DataHookSelector:
    """Stores the info about the shared DataHooks within ``LightningModule`` and ``LightningDataModule``.

    The hook source can be:

    1. the :class:`~lightning.pytorch.core.LightningModule`,
    2. the :class:`~lightning.pytorch.core.datamodule.LightningDataModule`,

    Arguments:
        model: A ``LightningModule``
        datamodule: A ``LightningDataModule``
    """

    model: "pl.LightningModule"
    datamodule: Optional["pl.LightningDataModule"]
    _valid_hooks: Tuple[str, ...] = field(
        default=("on_before_batch_transfer", "transfer_batch_to_device", "on_after_batch_transfer")
    )

    def get_instance(self, hook_name: str) -> Union["pl.LightningModule", "pl.LightningDataModule"]:
        if hook_name not in self._valid_hooks:
            raise ValueError(
                f"`{hook_name}` is not a shared hook within `LightningModule` and `LightningDataModule`."
                f" Valid hooks are {self._valid_hooks}."
            )

        if self.datamodule is None:
            return self.model

        if is_overridden(hook_name, self.datamodule):
            if is_overridden(hook_name, self.model):
                warning_cache.warn(
                    f"You have overridden `{hook_name}` in both `LightningModule` and `LightningDataModule`."
                    " It will use the implementation from `LightningDataModule` instance."
                )
            return self.datamodule

        if is_overridden(hook_name, self.model):
            warning_cache.warn(
                f"You have overridden `{hook_name}` in `LightningModule` but have passed in a"
                " `LightningDataModule`. It will use the implementation from `LightningModule` instance."
            )
        return self.model


def _check_dataloader_iterable(
    dataloader: object,
    source: _DataLoaderSource,
    trainer_fn: TrainerFn,
) -> None:
    if isinstance(dataloader, DataLoader):
        # Fast path: `torch.utils.data.DataLoader` is always iterable, calling iter() would be expensive
        return

    try:
        iter(dataloader)  # type: ignore[call-overload]
    except TypeError:
        # A prefix in the message to disambiguate between the train- and (optional) val dataloader that .fit() accepts
        prefix = "train_" if trainer_fn == TrainerFn.FITTING else ""
        if not source.is_module():
            raise TypeError(
                f"An invalid dataloader was passed to `Trainer.{trainer_fn.value}({prefix}dataloaders=...)`."
                f" Found {dataloader}."
            )
        if not is_overridden(source.name, source.instance):
            raise TypeError(
                f"An invalid dataloader was passed to `Trainer.{trainer_fn.value}({prefix}dataloaders=...)`."
                f" Found {dataloader}."
                f" Either pass the dataloader to the `.{trainer_fn.value}()` method OR implement"
                f" `def {source.name}(self):` in your LightningModule/LightningDataModule."
            )
        raise TypeError(
            f"An invalid dataloader was returned from `{type(source.instance).__name__}.{source.name}()`."
            f" Found {dataloader}."
        )


<<<<<<< HEAD
def _worker_check(dataloader: object, name: str) -> None:
    if not isinstance(dataloader, DataLoader):
        return

    num_cpus = multiprocessing.cpu_count()
    if dataloader.num_workers <= 2 < num_cpus:
=======
def _worker_check(trainer: "pl.Trainer", using_spawn: bool, dataloader: object, name: str) -> None:
    if not isinstance(dataloader, DataLoader):
        return

    upper_bound = suggested_max_num_workers(trainer.num_devices)

    # ddp_spawn + num_workers > 0 don't mix! tell the user
    if dataloader.num_workers > 0 and using_spawn:
        if not dataloader.persistent_workers:
            rank_zero_warn(
                "num_workers>0, persistent_workers=False, and strategy=ddp_spawn"
                " may result in data loading bottlenecks."
                " Consider setting persistent_workers=True"
                " (this is a limitation of Python .spawn() and PyTorch)"
            )

    elif dataloader.num_workers == 0 and using_spawn:
        if not dataloader.persistent_workers:
            rank_zero_warn(
                "strategy=ddp_spawn and num_workers=0 may result in data loading bottlenecks."
                " Consider setting num_workers>0 and persistent_workers=True"
            )
    elif dataloader.num_workers <= 2 < upper_bound or dataloader.num_workers < 2 <= upper_bound:
>>>>>>> 57f5268e
        # if changed, update the `filterwarnings` snippet in 'speed.html#num-workers'
        rank_zero_warn(
            f"The '{name}' does not have many workers which may be a bottleneck. Consider increasing the value of the"
            f" `num_workers` argument` to `num_workers={upper_bound}` in the `DataLoader` to improve performance.",
            category=PossibleUserWarning,
        )


def _parse_num_batches(
    stage: RunningStage, length: Union[int, float], limit_batches: Union[int, float]
) -> Union[int, float]:
    if length == 0:
        return int(length)

    num_batches = length
    # limit num batches either as a percent or num steps
    if isinstance(limit_batches, int):
        num_batches = min(length, limit_batches)
    elif isinstance(limit_batches, float) and length != float("inf"):
        num_batches = int(length * limit_batches)
    elif limit_batches != 1.0:
        raise MisconfigurationException(
            f"When using an `IterableDataset`, `Trainer(limit_{stage.dataloader_prefix}_batches)` must be"
            f" `1.0` or an int. An int specifies `num_{stage.dataloader_prefix}_batches` to use."
        )

    if num_batches == 0 and limit_batches > 0.0 and isinstance(limit_batches, float) and length != float("inf"):
        min_percentage = 1.0 / length
        raise MisconfigurationException(
            f"You requested to check {limit_batches} of the `{stage.dataloader_prefix}_dataloader` but"
            f" {limit_batches} * {length} < 1. Please increase the"
            f" `limit_{stage.dataloader_prefix}_batches` argument. Try at least"
            f" `limit_{stage.dataloader_prefix}_batches={min_percentage}`"
        )
    return num_batches


def _process_dataloader(
    trainer: "pl.Trainer", trainer_fn: TrainerFn, stage: RunningStage, dataloader: object
) -> object:
    if stage != RunningStage.TRAINING:
        is_shuffled = _is_dataloader_shuffled(dataloader)
        # limit this warning only for samplers assigned automatically when shuffle is set
        if is_shuffled:
            rank_zero_warn(
                f"Your `{stage.dataloader_prefix}_dataloader`'s sampler has shuffling enabled,"
                " it is strongly recommended that you turn shuffling off for val/test dataloaders.",
                category=PossibleUserWarning,
            )
    else:
        is_shuffled = True

    # automatically add samplers
    dataloader = trainer._data_connector._prepare_dataloader(dataloader, shuffle=is_shuffled, mode=stage)

    # let the strategy inject its logic
    strategy = trainer.strategy
    dataloader = strategy.process_dataloader(dataloader)

    # check the workers
<<<<<<< HEAD
    _worker_check(dataloader, f"{stage.dataloader_prefix}_dataloader")
=======
    _worker_check(
        trainer=trainer,
        using_spawn=isinstance(strategy, DDPStrategy) and strategy._start_method == "spawn",
        dataloader=dataloader,
        name=f"{stage.dataloader_prefix}_dataloader",
    )
>>>>>>> 57f5268e

    # add worker_init_fn for correct seeding in worker processes
    _auto_add_worker_init_fn(dataloader, trainer.global_rank)

    if trainer_fn != TrainerFn.FITTING:  # if we are fitting, we need to do this in the loop
        # some users want validation shuffling based on the training progress
        _set_sampler_epoch(dataloader, trainer.fit_loop.epoch_progress.current.processed)

    return dataloader<|MERGE_RESOLUTION|>--- conflicted
+++ resolved
@@ -420,38 +420,12 @@
         )
 
 
-<<<<<<< HEAD
-def _worker_check(dataloader: object, name: str) -> None:
+def _worker_check(trainer: "pl.Trainer", dataloader: object, name: str) -> None:
     if not isinstance(dataloader, DataLoader):
         return
 
-    num_cpus = multiprocessing.cpu_count()
-    if dataloader.num_workers <= 2 < num_cpus:
-=======
-def _worker_check(trainer: "pl.Trainer", using_spawn: bool, dataloader: object, name: str) -> None:
-    if not isinstance(dataloader, DataLoader):
-        return
-
     upper_bound = suggested_max_num_workers(trainer.num_devices)
-
-    # ddp_spawn + num_workers > 0 don't mix! tell the user
-    if dataloader.num_workers > 0 and using_spawn:
-        if not dataloader.persistent_workers:
-            rank_zero_warn(
-                "num_workers>0, persistent_workers=False, and strategy=ddp_spawn"
-                " may result in data loading bottlenecks."
-                " Consider setting persistent_workers=True"
-                " (this is a limitation of Python .spawn() and PyTorch)"
-            )
-
-    elif dataloader.num_workers == 0 and using_spawn:
-        if not dataloader.persistent_workers:
-            rank_zero_warn(
-                "strategy=ddp_spawn and num_workers=0 may result in data loading bottlenecks."
-                " Consider setting num_workers>0 and persistent_workers=True"
-            )
-    elif dataloader.num_workers <= 2 < upper_bound or dataloader.num_workers < 2 <= upper_bound:
->>>>>>> 57f5268e
+    if dataloader.num_workers <= 2 < upper_bound or dataloader.num_workers < 2 <= upper_bound:
         # if changed, update the `filterwarnings` snippet in 'speed.html#num-workers'
         rank_zero_warn(
             f"The '{name}' does not have many workers which may be a bottleneck. Consider increasing the value of the"
@@ -512,16 +486,7 @@
     dataloader = strategy.process_dataloader(dataloader)
 
     # check the workers
-<<<<<<< HEAD
-    _worker_check(dataloader, f"{stage.dataloader_prefix}_dataloader")
-=======
-    _worker_check(
-        trainer=trainer,
-        using_spawn=isinstance(strategy, DDPStrategy) and strategy._start_method == "spawn",
-        dataloader=dataloader,
-        name=f"{stage.dataloader_prefix}_dataloader",
-    )
->>>>>>> 57f5268e
+    _worker_check(trainer=trainer, dataloader=dataloader, name=f"{stage.dataloader_prefix}_dataloader")
 
     # add worker_init_fn for correct seeding in worker processes
     _auto_add_worker_init_fn(dataloader, trainer.global_rank)

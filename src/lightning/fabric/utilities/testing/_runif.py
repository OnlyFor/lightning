--- conflicted
+++ resolved
@@ -97,20 +97,13 @@
         reasons.append("unimplemented on Windows")
 
     if tpu:
-<<<<<<< HEAD
-        conditions.append(not _XLA_AVAILABLE or XLAAccelerator._device_type() != "TPU")
-        reasons.append("TPU")
-        # used in conftest.py::pytest_collection_modifyitems
-=======
-        if not XLAAccelerator.is_available():
+        if not _XLA_AVAILABLE or XLAAccelerator._device_type() != "TPU":
             reasons.append("TPU")
->>>>>>> 76caa81b
         kwargs["tpu"] = True
 
     if xla:
-        conditions.append(not _XLA_AVAILABLE)
-        reasons.append("XLA")
-        # used in conftest.py::pytest_collection_modifyitems
+        if not _XLA_AVAILABLE:
+            reasons.append("XLA")
         kwargs["xla"] = True
 
     if mps is not None:

--- conflicted
+++ resolved
@@ -21,10 +21,9 @@
 from lightning_utilities.core.imports import compare_version
 from packaging.version import Version
 
-from lightning.fabric.accelerators import XLAAccelerator
 from lightning.fabric.accelerators.cuda import num_cuda_devices
 from lightning.fabric.accelerators.mps import MPSAccelerator
-from lightning.fabric.accelerators.tpu import _XLA_AVAILABLE
+from lightning.fabric.accelerators.xla import _XLA_AVAILABLE, XLAAccelerator
 from lightning.fabric.strategies.deepspeed import _DEEPSPEED_AVAILABLE
 from lightning.fabric.utilities.imports import _TORCH_GREATER_EQUAL_2_1
 
@@ -115,11 +114,7 @@
         reasons.append("unimplemented on Windows")
 
     if tpu:
-<<<<<<< HEAD
-        conditions.append(not _XLA_AVAILABLE or TPUAccelerator._device_type() != "TPU")
-=======
-        conditions.append(not XLAAccelerator.is_available())
->>>>>>> 9eedf7ae
+        conditions.append(not _XLA_AVAILABLE or XLAAccelerator._device_type() != "TPU")
         reasons.append("TPU")
         # used in conftest.py::pytest_collection_modifyitems
         kwargs["tpu"] = True

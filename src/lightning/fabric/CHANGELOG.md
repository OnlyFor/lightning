--- conflicted
+++ resolved
@@ -32,12 +32,9 @@
 
 ### Fixed
 
-<<<<<<< HEAD
 - Fixed mismatching reduce-type in FSDP when using mixed precision ([#18818](https://github.com/Lightning-AI/lightning/pull/18818))
-
-=======
 - Fixed false-positive warnings about method calls on the Fabric-wrapped module ([#18819](https://github.com/Lightning-AI/lightning/pull/18819))
->>>>>>> f6a36cf2
+
 
 
 ## [2.1.0] - 2023-10-11

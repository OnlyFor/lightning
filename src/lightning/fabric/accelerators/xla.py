--- conflicted
+++ resolved
@@ -81,18 +81,14 @@
                 return tpu.num_available_devices()
             device_count_on_version = {2: 8, 3: 8, 4: 4}
             return device_count_on_version.get(tpu.version(), 8)
-<<<<<<< HEAD
-        else:
-            tpu_devices = getenv_as(xenv.TPU_NUM_DEVICES, int)
-            if not tpu_devices and not XLAAccelerator._device_type() == "TPU":
-                raise ValueError(
-                    "XLA is only supported for TPUs with the XRT runtime. Please set the `TPU_NUM_DEVICES` environment"
-                    " variable"
-                )
-            return tpu_devices or 8
-=======
-        return getenv_as(xenv.TPU_NUM_DEVICES, int, 8)
->>>>>>> 4413e98e
+
+        tpu_devices = getenv_as(xenv.TPU_NUM_DEVICES, int)
+        if not tpu_devices and not XLAAccelerator._device_type() == "TPU":
+            raise ValueError(
+                "XLA is only supported for TPUs with the XRT runtime. Please set the `TPU_NUM_DEVICES` environment"
+                " variable"
+            )
+        return tpu_devices or 8
 
     @staticmethod
     @functools.lru_cache(maxsize=1)

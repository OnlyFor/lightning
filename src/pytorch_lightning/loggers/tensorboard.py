# Copyright The PyTorch Lightning team.
#
# Licensed under the Apache License, Version 2.0 (the "License");
# you may not use this file except in compliance with the License.
# You may obtain a copy of the License at
#
#     http://www.apache.org/licenses/LICENSE-2.0
#
# Unless required by applicable law or agreed to in writing, software
# distributed under the License is distributed on an "AS IS" BASIS,
# WITHOUT WARRANTIES OR CONDITIONS OF ANY KIND, either express or implied.
# See the License for the specific language governing permissions and
# limitations under the License.
"""
TensorBoard Logger
------------------
"""

import logging
import os
from argparse import Namespace
from typing import Any, Callable, Dict, Mapping, Optional, Sequence, Union

import numpy as np
from torch import Tensor
from torch.utils.tensorboard import SummaryWriter
from torch.utils.tensorboard.summary import hparams

import pytorch_lightning as pl
from lightning_lite.utilities.cloud_io import get_filesystem
from pytorch_lightning.core.saving import save_hparams_to_yaml
from pytorch_lightning.loggers.logger import Logger, rank_zero_experiment
from pytorch_lightning.utilities.imports import _OMEGACONF_AVAILABLE
from pytorch_lightning.utilities.logger import _add_prefix, _convert_params, _flatten_dict
from pytorch_lightning.utilities.logger import _sanitize_params as _utils_sanitize_params
from pytorch_lightning.utilities.rank_zero import rank_zero_only, rank_zero_warn

log = logging.getLogger(__name__)

if _OMEGACONF_AVAILABLE:
    from omegaconf import Container, OmegaConf


class TensorBoardLogger(Logger):
    r"""
    Log to local file system in `TensorBoard <https://www.tensorflow.org/tensorboard>`_ format.

    Implemented using :class:`~torch.utils.tensorboard.SummaryWriter`. Logs are saved to
    ``os.path.join(save_dir, name, version)``. This is the default logger in Lightning, it comes
    preinstalled.

    Example:

    .. testcode::

        from pytorch_lightning import Trainer
        from pytorch_lightning.loggers import TensorBoardLogger

        logger = TensorBoardLogger("tb_logs", name="my_model")
        trainer = Trainer(logger=logger)

    Args:
        save_dir: Save directory
        name: Experiment name. Defaults to ``'default'``. If it is the empty string then no per-experiment
            subdirectory is used.
        version: Experiment version. If version is not specified the logger inspects the save
            directory for existing versions, then automatically assigns the next available version.
            If it is a string then it is used as the run-specific subdirectory name,
            otherwise ``'version_${version}'`` is used.
        log_graph: Adds the computational graph to tensorboard. This requires that
            the user has defined the `self.example_input_array` attribute in their
            model.
        default_hp_metric: Enables a placeholder metric with key `hp_metric` when `log_hyperparams` is
            called without a metric (otherwise calls to log_hyperparams without a metric are ignored).
        prefix: A string to put at the beginning of metric keys.
        sub_dir: Sub-directory to group TensorBoard logs. If a sub_dir argument is passed
            then logs are saved in ``/save_dir/name/version/sub_dir/``. Defaults to ``None`` in which
            logs are saved in ``/save_dir/name/version/``.
        \**kwargs: Additional arguments used by :class:`SummaryWriter` can be passed as keyword
            arguments in this logger. To automatically flush to disk, `max_queue` sets the size
            of the queue for pending logs before flushing. `flush_secs` determines how many seconds
            elapses before flushing.

    """
    NAME_HPARAMS_FILE = "hparams.yaml"
    LOGGER_JOIN_CHAR = "-"

    def __init__(
        self,
        save_dir: str,
        name: Optional[str] = "lightning_logs",
        version: Optional[Union[int, str]] = None,
        log_graph: bool = False,
        default_hp_metric: bool = True,
        prefix: str = "",
        sub_dir: Optional[str] = None,
        agg_key_funcs: Optional[Mapping[str, Callable[[Sequence[float]], float]]] = None,
        agg_default_func: Optional[Callable[[Sequence[float]], float]] = None,
        **kwargs: Any,
    ):
        super().__init__(agg_key_funcs=agg_key_funcs, agg_default_func=agg_default_func)
        self._save_dir = save_dir
        self._name = name or ""
        self._version = version
        self._sub_dir = sub_dir
        self._log_graph = log_graph
        self._default_hp_metric = default_hp_metric
        self._prefix = prefix
        self._fs = get_filesystem(save_dir)

        self._experiment: Optional["SummaryWriter"] = None
        self.hparams: Union[Dict[str, Any], Namespace] = {}
        self._kwargs = kwargs

    @property
    def root_dir(self) -> str:
        """Parent directory for all tensorboard checkpoint subdirectories.

        If the experiment name parameter is an empty string, no experiment subdirectory is used and the checkpoint will
        be saved in "save_dir/version"
        """
        return os.path.join(self.save_dir, self.name)

    @property
    def log_dir(self) -> str:
        """The directory for this run's tensorboard checkpoint.

        By default, it is named ``'version_${self.version}'`` but it can be overridden by passing a string value for the
        constructor's version parameter instead of ``None`` or an int.
        """
        # create a pseudo standard path ala test-tube
        version = self.version if isinstance(self.version, str) else f"version_{self.version}"
        log_dir = os.path.join(self.root_dir, version)
        if isinstance(self.sub_dir, str):
            log_dir = os.path.join(log_dir, self.sub_dir)
        log_dir = os.path.expandvars(log_dir)
        log_dir = os.path.expanduser(log_dir)
        return log_dir

    @property
    def save_dir(self) -> str:
        """Gets the save directory where the TensorBoard experiments are saved.

        Returns:
            The local path to the save directory where the TensorBoard experiments are saved.
        """
        return self._save_dir

    @property
    def sub_dir(self) -> Optional[str]:
        """Gets the sub directory where the TensorBoard experiments are saved.

        Returns:
            The local path to the sub directory where the TensorBoard experiments are saved.
        """
        return self._sub_dir

    @property  # type: ignore[misc]
    @rank_zero_experiment
    def experiment(self) -> SummaryWriter:
        r"""
        Actual tensorboard object. To use TensorBoard features in your
        :class:`~pytorch_lightning.core.module.LightningModule` do the following.

        Example::

            self.logger.experiment.some_tensorboard_function()

        """
        if self._experiment is not None:
            return self._experiment

        assert rank_zero_only.rank == 0, "tried to init log dirs in non global_rank=0"
        if self.root_dir:
            self._fs.makedirs(self.root_dir, exist_ok=True)
        self._experiment = SummaryWriter(log_dir=self.log_dir, **self._kwargs)
        return self._experiment

    @rank_zero_only
    def log_hyperparams(
        self, params: Union[Dict[str, Any], Namespace], metrics: Optional[Dict[str, Any]] = None
    ) -> None:
        """Record hyperparameters. TensorBoard logs with and without saved hyperparameters are incompatible, the
        hyperparameters are then not displayed in the TensorBoard. Please delete or move the previously saved logs
        to display the new ones with hyperparameters.

        Args:
            params: a dictionary-like container with the hyperparameters
            metrics: Dictionary with metric names as keys and measured quantities as values
        """

        params = _convert_params(params)

        # store params to output
        if _OMEGACONF_AVAILABLE and isinstance(params, Container):
            self.hparams = OmegaConf.merge(self.hparams, params)
        else:
            self.hparams.update(params)

        # format params into the suitable for tensorboard
        params = _flatten_dict(params)
        params = self._sanitize_params(params)

        if metrics is None:
            if self._default_hp_metric:
                metrics = {"hp_metric": -1}
        elif not isinstance(metrics, dict):
            metrics = {"hp_metric": metrics}

        if metrics:
            self.log_metrics(metrics, 0)
            exp, ssi, sei = hparams(params, metrics)
            writer = self.experiment._get_file_writer()
            writer.add_summary(exp)
            writer.add_summary(ssi)
            writer.add_summary(sei)

    @rank_zero_only
    def log_metrics(self, metrics: Mapping[str, float], step: Optional[int] = None) -> None:
        assert rank_zero_only.rank == 0, "experiment tried to log from global_rank != 0"

        metrics = _add_prefix(metrics, self._prefix, self.LOGGER_JOIN_CHAR)

        for k, v in metrics.items():
            if isinstance(v, Tensor):
                v = v.item()

            if isinstance(v, dict):
                self.experiment.add_scalars(k, v, step)
            else:
                try:
                    self.experiment.add_scalar(k, v, step)
                # todo: specify the possible exception
                except Exception as ex:
                    m = f"\n you tried to log {v} which is currently not supported. Try a dict or a scalar/tensor."
                    raise ValueError(m) from ex

    @rank_zero_only
    def log_graph(self, model: "pl.LightningModule", input_array: Optional[Tensor] = None) -> None:
        if self._log_graph:
            if input_array is None:
                input_array = model.example_input_array

            if input_array is not None:
                input_array = model._on_before_batch_transfer(input_array)
                input_array = model._apply_batch_transfer_handler(input_array)
                model._running_torchscript = True
                self.experiment.add_graph(model, input_array)
                model._running_torchscript = False
            else:
                rank_zero_warn(
                    "Could not log computational graph since the"
                    " `model.example_input_array` attribute is not set"
                    " or `input_array` was not given",
                )

    @rank_zero_only
    def save(self) -> None:
        super().save()
        dir_path = self.log_dir

        # prepare the file path
        hparams_file = os.path.join(dir_path, self.NAME_HPARAMS_FILE)

        # save the metatags file if it doesn't exist and the log directory exists
        if self._fs.isdir(dir_path) and not self._fs.isfile(hparams_file):
            save_hparams_to_yaml(hparams_file, self.hparams)

    @rank_zero_only
    def finalize(self, status: str) -> None:
        if self._experiment is not None:
<<<<<<< HEAD
            # When using multiprocessing, finalize() should be a no-op on the main process w.r.t. the experiment
            # object, as no experiment has been initialized there
            self.experiment.flush()
            self.experiment.close()

        if status == "success":
            # saving hparams happens independent of experiment manager
            self.save()
=======
            self.experiment.flush()
            self.experiment.close()
        self.save()
>>>>>>> 4f9c7793

    @property
    def name(self) -> str:
        """Get the name of the experiment.

        Returns:
            The name of the experiment.
        """
        return self._name

    @property
    def version(self) -> Union[int, str]:
        """Get the experiment version.

        Returns:
            The experiment version if specified else the next version.
        """
        if self._version is None:
            self._version = self._get_next_version()
        return self._version

    def _get_next_version(self) -> int:
        root_dir = self.root_dir

        try:
            listdir_info = self._fs.listdir(root_dir)
        except OSError:
            log.warning("Missing logger folder: %s", root_dir)
            return 0

        existing_versions = []
        for listing in listdir_info:
            d = listing["name"]
            bn = os.path.basename(d)
            if self._fs.isdir(d) and bn.startswith("version_"):
                dir_ver = bn.split("_")[1].replace("/", "")
                existing_versions.append(int(dir_ver))
        if len(existing_versions) == 0:
            return 0

        return max(existing_versions) + 1

    @staticmethod
    def _sanitize_params(params: Dict[str, Any]) -> Dict[str, Any]:
        params = _utils_sanitize_params(params)
        # logging of arrays with dimension > 1 is not supported, sanitize as string
        return {k: str(v) if isinstance(v, (Tensor, np.ndarray)) and v.ndim > 1 else v for k, v in params.items()}

    def __getstate__(self) -> Dict[str, Any]:
        state = self.__dict__.copy()
        state["_experiment"] = None
        return state<|MERGE_RESOLUTION|>--- conflicted
+++ resolved
@@ -269,20 +269,12 @@
     @rank_zero_only
     def finalize(self, status: str) -> None:
         if self._experiment is not None:
-<<<<<<< HEAD
-            # When using multiprocessing, finalize() should be a no-op on the main process w.r.t. the experiment
-            # object, as no experiment has been initialized there
             self.experiment.flush()
             self.experiment.close()
 
         if status == "success":
             # saving hparams happens independent of experiment manager
             self.save()
-=======
-            self.experiment.flush()
-            self.experiment.close()
-        self.save()
->>>>>>> 4f9c7793
 
     @property
     def name(self) -> str:
